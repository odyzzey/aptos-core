--- conflicted
+++ resolved
@@ -1,11 +1,8 @@
 // Copyright (c) Aptos
 // SPDX-License-Identifier: Apache-2.0
 
-<<<<<<< HEAD
 use crate::monitor;
 use crate::quorum_store::types::{Batch, Fragment};
-=======
->>>>>>> 8514afb0
 use crate::{
     block_storage::{
         tracing::{observe_block, BlockStage},
